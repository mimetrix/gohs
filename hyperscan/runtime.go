package hyperscan

import (
	"errors"
	"fmt"
	"os"
)

var (
	errTooManyMatches = errors.New("too many matches")
)

<<<<<<< HEAD
// Scratch is Hyperscan's scratch space.
=======
// Scratch is a Hyperscan scratch space.
>>>>>>> ca524cf8
type Scratch struct {
	s hsScratch
}

<<<<<<< HEAD
// NewScratch allocates a "scratch" space for use by Hyperscan.
=======
// NewScratch allocate a "scratch" space for use by Hyperscan.
>>>>>>> ca524cf8
// This is required for runtime use, and one scratch space per thread,
// or concurrent caller, is required.
func NewScratch(db Database) (*Scratch, error) {
	s, err := hsAllocScratch(db.(database).Db())

	if err != nil {
		return nil, err
	}

	return &Scratch{s}, nil
}

// Size provides the size of the given scratch space.
func (s *Scratch) Size() (int, error) { return hsScratchSize(s.s) }

<<<<<<< HEAD
// Realloc reallocates the scratch for another database.
=======
// Realloc reallocate the scratch for another database.
>>>>>>> ca524cf8
func (s *Scratch) Realloc(db Database) error {
	return hsReallocScratch(db.(database).Db(), &s.s)
}

<<<<<<< HEAD
// Clone allocates a scratch space that is a clone of an existing scratch space.
=======
// Clone allocate a scratch space that is a clone of an existing scratch space.
>>>>>>> ca524cf8
func (s *Scratch) Clone() (*Scratch, error) {
	cloned, err := hsCloneScratch(s.s)

	if err != nil {
		return nil, err
	}

	return &Scratch{cloned}, nil
}

// Free a scratch block previously allocated
func (s *Scratch) Free() error { return hsFreeScratch(s.s) }

// MatchContext assembles a DB, it's scratch space and user context
type MatchContext interface {
	Database() Database

	Scratch() Scratch

	UserData() interface{}
}

// MatchEvent is produced for each match
type MatchEvent interface {
	Id() uint

	From() uint64

	To() uint64

	Flags() ScanFlag
}

// MatchHandler is the identity of the function handling matches
type MatchHandler hsMatchEventHandler

// BlockScanner is the block (non-streaming) regular expression scanner.
type BlockScanner interface {
	// This is the function call in which the actual pattern matching takes place for block-mode pattern databases.
	Scan(data []byte, scratch *Scratch, handler MatchHandler, context interface{}) error
}

<<<<<<< HEAD
// BlockMatcher handles matches for a BlockScanner
=======
// BlockMatcher implements regular expression search.
>>>>>>> ca524cf8
type BlockMatcher interface {
	// Find returns a slice holding the text of the leftmost match in b of the regular expression.
	// A return value of nil indicates no match.
	Find(data []byte) []byte

	// FindIndex returns a two-element slice of integers defining the location of the leftmost match in b of the regular expression.
	// The match itself is at b[loc[0]:loc[1]]. A return value of nil indicates no match.
	FindIndex(data []byte) (loc []int)

	// FindAll is the 'All' version of Find; it returns a slice of all successive matches of the expression,
	// as defined by the 'All' description in the package comment. A return value of nil indicates no match.
	FindAll(data []byte, n int) [][]byte

	// FindAllIndex is the 'All' version of FindIndex; it returns a slice of all successive matches of the expression,
	// as defined by the 'All' description in the package comment. A return value of nil indicates no match.
	FindAllIndex(data []byte, n int) [][]int

	// FindString returns a string holding the text of the leftmost match in s of the regular expression.
	// If there is no match, the return value is an empty string, but it will also be empty
	// if the regular expression successfully matches an empty string. Use FindStringIndex if it is necessary to distinguish these cases.
	FindString(s string) string

	// FindStringIndex returns a two-element slice of integers defining the location of the leftmost match in s of the regular expression.
	// The match itself is at s[loc[0]:loc[1]]. A return value of nil indicates no match.
	FindStringIndex(s string) (loc []int)

	// FindAllString is the 'All' version of FindString; it returns a slice of all successive matches of the expression,
	// as defined by the 'All' description in the package comment. A return value of nil indicates no match.
	FindAllString(s string, n int) []string

	// FindAllStringIndex is the 'All' version of FindStringIndex; it returns a slice of all successive matches of the expression,
	// as defined by the 'All' description in the package comment. A return value of nil indicates no match.
	FindAllStringIndex(s string, n int) [][]int

	// Match reports whether the pattern database matches the byte slice b.
	Match(b []byte) bool

	// MatchString reports whether the pattern database matches the string s.
	MatchString(s string) bool
}

// Stream exist in the Hyperscan library so that pattern matching state can be maintained across multiple blocks of target data
type Stream interface {
	Scan(data []byte) error

	Close() error

	Reset() error

	Clone() (Stream, error)
}

// StreamScanner is the streaming regular expression scanner.
type StreamScanner interface {
	Open(flags ScanFlag, scratch *Scratch, handler MatchHandler, context interface{}) (Stream, error)
}

// StreamMatcher implements regular expression search.
type StreamMatcher interface {
}

// VectoredScanner is the vectored regular expression scanner.
type VectoredScanner interface {
	Scan(data [][]byte, scratch *Scratch, handler MatchHandler, context interface{}) error
}

// VectoredMatcher implements regular expression search.
type VectoredMatcher interface {
}

type stream struct {
	stream  hsStream
	flags   ScanFlag
	scratch hsScratch
	handler hsMatchEventHandler
	context interface{}
}

func (s *stream) Scan(data []byte) error {
	return hsScanStream(s.stream, data, s.flags, s.scratch, s.handler, s.context)
}

func (s *stream) Close() error {
	return hsCloseStream(s.stream, s.scratch, s.handler, s.context)
}

func (s *stream) Reset() error {
	return hsResetStream(s.stream, s.flags, s.scratch, s.handler, s.context)
}

func (s *stream) Clone() (Stream, error) {
	ss, err := hsCopyStream(s.stream)

	if err != nil {
		return nil, err
	}

	return &stream{ss, s.flags, s.scratch, s.handler, s.context}, nil
}

type streamScanner struct {
	*baseDatabase
}

func newStreamScanner(db *baseDatabase) *streamScanner {
	return &streamScanner{baseDatabase: db}
}

func (ss *streamScanner) Close() error {
	return nil
}

func (ss *streamScanner) Open(flags ScanFlag, sc *Scratch, handler MatchHandler, context interface{}) (Stream, error) {
	s, err := hsOpenStream(ss.db, flags)

	if err != nil {
		return nil, err
	}

	if sc == nil {
		sc, err = NewScratch(ss)

		if err != nil {
			return nil, err
		}

		defer sc.Free()
	}

	return &stream{s, flags, sc.s, hsMatchEventHandler(handler), context}, nil
}

type vectoredScanner struct {
	*baseDatabase
}

func newVectoredScanner(vdb *baseDatabase) *vectoredScanner {
	return &vectoredScanner{vdb}
}

func (vs *vectoredScanner) Close() error { return nil }

func (vs *vectoredScanner) Scan(data [][]byte, s *Scratch, handler MatchHandler, context interface{}) (err error) {
	if s == nil {
		s, err = NewScratch(vs)

		if err != nil {
			return err
		}

		defer s.Free()
	}

	err = hsScanVector(vs.db, data, 0, s.s, hsMatchEventHandler(handler), context)

	if err != nil {
		return err
	}

	return nil
}

type blockScanner struct {
<<<<<<< HEAD
	bdb     *blockDatabase
	scratch *Scratch
}

func newBlockScanner(bdb *blockDatabase) *blockScanner {
	scratch, err := NewScratch(bdb)

	if err != nil {
		fmt.Fprint(os.Stderr, "ERROR: Unable to allocate scratch space. Exiting.\n")
		os.Exit(-1)
	}

	return &blockScanner{bdb, scratch}
}

func (bs *blockScanner) Scan(data []byte, s *Scratch, handler MatchHandler, context interface{}) error {
	err := hsScan(bs.bdb.db, data, 0, bs.scratch.s, hsMatchEventHandler(handler), context)
=======
	*baseDatabase
}

func newBlockScanner(bdb *baseDatabase) *blockScanner {
	return &blockScanner{bdb}
}

func (bs *blockScanner) Scan(data []byte, s *Scratch, handler MatchHandler, context interface{}) (err error) {
	if s == nil {
		s, err = NewScratch(bs)

		if err != nil {
			return err
		}

		defer s.Free()
	}

	err = hsScan(bs.db, data, 0, s.s, hsMatchEventHandler(handler), context)
>>>>>>> ca524cf8

	if err != nil {
		return err
	}

	return nil
}

type blockMatcher struct {
	*blockScanner
	handler *matchRecorder
	n       int
}

func newBlockMatcher(scanner *blockScanner) *blockMatcher {
	return &blockMatcher{blockScanner: scanner}
}

func (m *blockMatcher) Handle(id uint, from, to uint64, flags uint, context interface{}) error {
	m.n--

	if m.n == 0 {
		m.handler.err = errTooManyMatches
	}

	return m.handler.Handle(id, from, to, flags, context)
}

func (m *blockMatcher) scan(data []byte) error {
<<<<<<< HEAD
	m.handler.Reset()
	if err := m.scanner.Scan(data, nil, m.handler.Handle, nil); err != nil {
		return err
	}
=======
	m.handler = &matchRecorder{}
>>>>>>> ca524cf8

	return m.blockScanner.Scan(data, nil, m.Handle, nil)
}

func (m *blockMatcher) Find(data []byte) []byte {
	if loc := m.FindIndex(data); loc != nil && len(loc) == 2 {
		return data[loc[0]:loc[1]]
	}

	return nil
}

func (m *blockMatcher) FindIndex(data []byte) []int {
	if m.Match(data) && len(m.handler.matched) == 1 {
		return []int{int(m.handler.matched[0].from), int(m.handler.matched[0].to)}
	}

	return nil
}

func (m *blockMatcher) FindAll(data []byte, n int) (matches [][]byte) {
	if locs := m.FindAllIndex(data, n); len(locs) > 0 {
		for _, loc := range locs {
			matches = append(matches, data[loc[0]:loc[1]])
		}
	}

	return
}

func (m *blockMatcher) FindAllIndex(data []byte, n int) (locs [][]int) {
	m.n = n

	if err := m.scan(data); (err == nil || err.(HsError) == ErrScanTerminated) && len(m.handler.matched) > 0 {
		for _, e := range m.handler.matched {
			locs = append(locs, []int{int(e.from), int(e.to)})
		}
	}

	return
}

func (m *blockMatcher) FindString(s string) string {
	return string(m.Find([]byte(s)))
}

func (m *blockMatcher) FindStringIndex(s string) (loc []int) {
	return m.FindIndex([]byte(s))
}

func (m *blockMatcher) FindAllString(s string, n int) (results []string) {
	for _, m := range m.FindAll([]byte(s), n) {
		results = append(results, string(m))
	}

	return
}

func (m *blockMatcher) FindAllStringIndex(s string, n int) [][]int {
	return m.FindAllIndex([]byte(s), n)
}

func (m *blockMatcher) Match(data []byte) bool {
	m.n = 1

	err := m.scan(data)

	return (err == nil || err.(HsError) == ErrScanTerminated) && len(m.handler.matched) > 0
}

func (m *blockMatcher) MatchString(s string) bool {
	return m.Match([]byte(s))
}

type streamMatcher struct {
	*streamScanner
}

func newStreamMatcher(scanner *streamScanner) *streamMatcher {
	return &streamMatcher{streamScanner: scanner}
}

type vectoredMatcher struct {
	*vectoredScanner
}

func newVectoredMatcher(scanner *vectoredScanner) *vectoredMatcher {
	return &vectoredMatcher{vectoredScanner: scanner}
}<|MERGE_RESOLUTION|>--- conflicted
+++ resolved
@@ -10,20 +10,12 @@
 	errTooManyMatches = errors.New("too many matches")
 )
 
-<<<<<<< HEAD
-// Scratch is Hyperscan's scratch space.
-=======
 // Scratch is a Hyperscan scratch space.
->>>>>>> ca524cf8
 type Scratch struct {
 	s hsScratch
 }
 
-<<<<<<< HEAD
-// NewScratch allocates a "scratch" space for use by Hyperscan.
-=======
 // NewScratch allocate a "scratch" space for use by Hyperscan.
->>>>>>> ca524cf8
 // This is required for runtime use, and one scratch space per thread,
 // or concurrent caller, is required.
 func NewScratch(db Database) (*Scratch, error) {
@@ -39,20 +31,12 @@
 // Size provides the size of the given scratch space.
 func (s *Scratch) Size() (int, error) { return hsScratchSize(s.s) }
 
-<<<<<<< HEAD
-// Realloc reallocates the scratch for another database.
-=======
 // Realloc reallocate the scratch for another database.
->>>>>>> ca524cf8
 func (s *Scratch) Realloc(db Database) error {
 	return hsReallocScratch(db.(database).Db(), &s.s)
 }
 
-<<<<<<< HEAD
-// Clone allocates a scratch space that is a clone of an existing scratch space.
-=======
 // Clone allocate a scratch space that is a clone of an existing scratch space.
->>>>>>> ca524cf8
 func (s *Scratch) Clone() (*Scratch, error) {
 	cloned, err := hsCloneScratch(s.s)
 
@@ -95,11 +79,7 @@
 	Scan(data []byte, scratch *Scratch, handler MatchHandler, context interface{}) error
 }
 
-<<<<<<< HEAD
-// BlockMatcher handles matches for a BlockScanner
-=======
 // BlockMatcher implements regular expression search.
->>>>>>> ca524cf8
 type BlockMatcher interface {
 	// Find returns a slice holding the text of the leftmost match in b of the regular expression.
 	// A return value of nil indicates no match.
@@ -263,35 +243,28 @@
 }
 
 type blockScanner struct {
-<<<<<<< HEAD
-	bdb     *blockDatabase
+	*baseDatabase
 	scratch *Scratch
 }
 
-func newBlockScanner(bdb *blockDatabase) *blockScanner {
+func newBlockScanner(bdb *baseDatabase) *blockScanner {
 	scratch, err := NewScratch(bdb)
 
+	// TODO better handle errors
 	if err != nil {
 		fmt.Fprint(os.Stderr, "ERROR: Unable to allocate scratch space. Exiting.\n")
 		os.Exit(-1)
 	}
 
-	return &blockScanner{bdb, scratch}
+	return &blockScanner{baseDatabase: bdb, scratch: scratch}
 }
 
 func (bs *blockScanner) Scan(data []byte, s *Scratch, handler MatchHandler, context interface{}) error {
-	err := hsScan(bs.bdb.db, data, 0, bs.scratch.s, hsMatchEventHandler(handler), context)
-=======
-	*baseDatabase
-}
-
-func newBlockScanner(bdb *baseDatabase) *blockScanner {
-	return &blockScanner{bdb}
-}
-
-func (bs *blockScanner) Scan(data []byte, s *Scratch, handler MatchHandler, context interface{}) (err error) {
 	if s == nil {
-		s, err = NewScratch(bs)
+		s = bs.scratch
+	}
+	if s == nil {
+		s, err := NewScratch(bs)
 
 		if err != nil {
 			return err
@@ -299,15 +272,7 @@
 
 		defer s.Free()
 	}
-
-	err = hsScan(bs.db, data, 0, s.s, hsMatchEventHandler(handler), context)
->>>>>>> ca524cf8
-
-	if err != nil {
-		return err
-	}
-
-	return nil
+	return hsScan(bs.db, data, 0, s.s, hsMatchEventHandler(handler), context)
 }
 
 type blockMatcher struct {
@@ -331,14 +296,11 @@
 }
 
 func (m *blockMatcher) scan(data []byte) error {
-<<<<<<< HEAD
-	m.handler.Reset()
-	if err := m.scanner.Scan(data, nil, m.handler.Handle, nil); err != nil {
-		return err
-	}
-=======
-	m.handler = &matchRecorder{}
->>>>>>> ca524cf8
+	if m.handler == nil {
+		m.handler = &matchRecorder{}
+	} else {
+		m.handler.Reset()
+	}
 
 	return m.blockScanner.Scan(data, nil, m.Handle, nil)
 }
